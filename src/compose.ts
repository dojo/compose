<<<<<<< HEAD
import { assign } from 'dojo-core/lang';
import WeakMap from 'dojo-core/WeakMap';
=======
import WeakMap from 'dojo-shim/WeakMap';
>>>>>>> 8c6016ce
import {
	before as aspectBefore,
	after as aspectAfter,
	around as aspectAround,
	BeforeAdvice,
	AfterAdvice,
	AroundAdvice
} from './aspect';

/**
 * A weakmap that will store initialization functions for compose constructors
 */
const initFnMap = new WeakMap<Function, ComposeInitializationFunction<any, any>[]>();

/**
 * A weakmap that will store static properties for compose factories
 */
const staticPropertyMap = new WeakMap<Function, {}>();

/**
 * A helper funtion to return a function that is rebased to infer that the
 * first argument of the passed function will be the `this` when the function
 * is executed.
 *
 * @param  fn The function to be rebased
 * @return    The rebased function
 */
function rebase(fn: (base: any, ...args: any[]) => any): (...args: any[]) => any {
	return function(...args: any[]) {
		return fn.apply(this, [ this ].concat(args));
	};
}

/**
 * A helper function that copies own properties and their descriptors
 * from one or more sources to a target object. Includes non-enumerable properties
 */
function copyProperties(target: {}, ...sources: {}[]) {
	sources.forEach(source => {
		Object.defineProperties(
			target,
			Object.getOwnPropertyNames(source).reduce(
				(descriptors: { [ index: string ]: any }, key: string) => {
					descriptors[ key ] = Object.getOwnPropertyDescriptor(source, key);
					return descriptors;
				},
				{}
			)
		);
	});
	return target;
}

/* The rebased functions we need to decorate compose constructors with */

/**
 * Perform an extension of a class
 */
const doExtend = rebase(extend);

/**
 * Perform a mixin of a class
 */
const doMixin = rebase(mixin);

/**
 * Perform an overlay of a class
 */
const doOverlay = rebase(overlay);

/**
 * Apply aspect advice to a class
 */
const doAspect = rebase(aspect);

/**
 * Add static method/properties to a class
 */
const doStatic = rebase(_static);

/**
 * Take a mixin and return a factory descriptor for the mixin
 *
 * @param mixin The factory to return the descriptor for
 * @template T The outer type of the descriptor
 * @template O The outer factory options of the descriptor
 * @template U The inner type of the descriptor
 * @template P The inner factory options of the descriptor
 */
function factoryDescriptor<T, O, U, P>(mixin: ComposeFactory<U, P>): ComposeMixinDescriptor<T, O, U, P> {
	return {
		mixin: mixin
	};
};

/**
 * Generate a factory descriptor for a class
 */
const doFactoryDescriptor = rebase(factoryDescriptor);

/**
 * A convenience function to decorate compose class constructors
 * @param base The target constructor
 */
function stamp(base: any): void {
	base.extend = doExtend;
	base.mixin = doMixin;
	base.overlay = doOverlay;
	base.from = doFrom;
	base.before = doBefore;
	base.after = doAfter;
	base.around = doAround;
	base.aspect = doAspect;
	base.factoryDescriptor = doFactoryDescriptor;
	base.static = doStatic;
}

/**
 * Take a compose factory and clone it
 *
 * @param  base             The base to clone
 * @param  staticProperties Any static properties for the factory
 * @return                  The cloned constructor function
 */
function cloneFactory<T, O, S>(base: ComposeFactory<T, O>, staticProperties: S): ComposeFactory<T, O> & S;
function cloneFactory<T, O>(base: ComposeFactory<T, O>): ComposeFactory<T, O>;
function cloneFactory<T, O>(): ComposeFactory<T, O>;
function cloneFactory(base?: any, staticProperties?: any): any {

	function factory(...args: any[]): any {
		if (this && this.constructor === factory) {
			throw new SyntaxError('Factories cannot be called with "new".');
		}
		const instance = Object.create(factory.prototype);
		args.unshift(instance);
		initFnMap.get(factory).forEach(fn => fn.apply(null, args));
		return instance;
	}

	if (base) {
		copyProperties(factory.prototype, base.prototype);
		initFnMap.set(factory, [].concat(initFnMap.get(base)));
	}
	else {
		initFnMap.set(factory, []);
	}
	factory.prototype.constructor = factory;
	stamp(factory);
	if (staticProperties) {
		if (isComposeFactory(staticProperties)) {
			staticProperties = staticPropertyMap.get(staticProperties) || {};
		}
		staticPropertyMap.set(factory, staticProperties);
		copyProperties(factory, staticProperties);
	}
	Object.freeze(factory);

	return factory;
}

/**
 * Takes any init functions from source and concats them to base
 * @param target The compose factory to copy the init functions onto
 * @param source The ComposeFactory to copy the init functions from
 */
function concatInitFn<T, O, U, P>(target: ComposeFactory<T, O>, source: ComposeFactory<U, P>): void {
	const sourceInitFns = initFnMap.get(source);

	/* making sure only unique functions get added */
	const targetInitFns = initFnMap.get(target).filter((fn) => {
		return sourceInitFns.indexOf(fn) < 0;
	});

	/* now prepend the source init functions to the unique init functions for the target */
	initFnMap.set(target, sourceInitFns.concat(targetInitFns));
}

/**
 * A custom type guard that determines if the value is a ComposeFactory
 * @param   value The target to check
 * @returns       Return true if it is a ComposeFactory, otherwise false
 */
export function isComposeFactory(value: any): value is ComposeFactory<any, any> {
	return Boolean(initFnMap.get(value));
}

/* General Interfaces */

/**
 * Used to adapt any consructor functions or classes to a compose factory
 */
export interface GenericClass<T> {
	new (...args: any[]): T;
	prototype: T;
}

export interface ComposeInitializationFunction<T, O> {
	/**
	 * A callback function use to initialize a new created instance
	 * @param instance The newly constructed instance
	 * @param options Any options that were passed to the factory
	 * @template T The type of the instance
	 * @template O The type of the options being passed
	 */
	(instance: T, options?: O): void;
}

/* Extension API */
export interface ComposeFactory<T, O> extends ComposeMixinable<T, O> {
	/**
	 * Extend the factory prototype with the supplied object literal, class, or factory
	 * @param extension The object literal, class or factory to extend
	 * @template T The original type of the factory
	 * @template U The type of the extension
	 * @template O The type of the factory options
	 * @template P The type of the extension factory options
	 */
	extend<U>(extension: U | GenericClass<U>): ComposeFactory<T & U, O>;
	extend<U, P>(extension: ComposeFactory<U, P>): ComposeFactory<T & U, O & P>;
}

export interface Compose {
	/**
	 * Extend a compose factory prototype with the supplied object literal, class, or
	 * factory.
	 * @param base The base compose factory to extend
	 * @param extension The object literal, class or factory that is the extension
	 * @template T The base type of the factory
	 * @template U The type of the extension
	 * @template O The type of the base factory options
	 * @template P The type of the extension factory options
	 */
	extend<T, O, U>(base: ComposeFactory<T, O>, extension: U | GenericClass<U>): ComposeFactory<T & U, O>;
	extend<T, O, U, P>(base: ComposeFactory<T, O>, extension: ComposeFactory<U, P>): ComposeFactory<T & U, O & P>;
}

function extend<T, O, U, P>(base: ComposeFactory<T, O>, extension: ComposeFactory<U, P>): ComposeFactory<T & U, O & P>;
function extend<O>(base: ComposeFactory<any, O>, extension: any): ComposeFactory<any, O> {
	base = cloneFactory(base);
	copyProperties(base.prototype, typeof extension === 'function' ? extension.prototype : extension);
	return base;
}

/* Overlay API */
export interface OverlayFunction<T> {
	/**
	 * A function that takes a factories prototype, allowing it to change the prototype without
	 * mutating the type structure.
	 *
	 * @param proto The object literal that should be overlayed on the factories prototype.
	 * @template T The type of the factories prototype
	 */
	(proto: T): void;
}

export interface ComposeFactory<T, O> extends ComposeMixinable<T, O> {
	/**
	 * Provide a function that mutates the factories prototype but does not change the factory's class
	 * structure.
	 *
	 * @param overlayFunction The function which receives the factory's prototype
	 * @template T The type of the factory's prototype
	 */
	overlay(overlayFunction: OverlayFunction<T>): this;
}

export interface Compose {
	/**
	 * A static method that takes a compose factory and applies an overlay function to the factory,
	 * returning a new compose factory with a mutated prototype.
	 *
	 * @param base The base ComposeFactory
	 * @param overlayFunction The function which receives the base factory's prototype
	 * @template T The type of the factory's prototype
	 * @template O The options for the factory's creation
	 */
	overlay<T, O>(base: ComposeFactory<T, O>, overlayFunction: OverlayFunction<T>): ComposeFactory<T, O>;
}

function overlay<T, O>(base: ComposeFactory<T, O>, overlayFunction: OverlayFunction<T>): ComposeFactory<T, O> {
	base = cloneFactory(base);
	overlayFunction(base.prototype);
	return base;
}

/* AOP/Inheritance API */

export interface AspectAdvice {
	/**
	 * Any methods where the supplied advice should be applied *before* the base method is invoked
	 */
	before?: { [method: string]: BeforeAdvice };

	/**
	 * Any methods where the supplied advice should be applied *after* the base method is invoked
	 */
	after?: { [method: string]: AfterAdvice<any> };

	/**
	 * Any methods where the supplied advice should be applied *around* the base method
	 */
	around?: { [method: string]: AroundAdvice<any> };
}

/* Mixin API */

/**
 * Either a class, object literal, or a factory
 */
export type ComposeMixinItem<T, O> = GenericClass<T> | T | ComposeFactory<T, O>;

export interface ComposeMixinDescriptor<T, O, U, P> {
	/**
	 * The class, object literal, or factory to be mixed in
	 */
	mixin?: ComposeMixinItem<U, P>;

	/**
	 * An initialize function to be executed upon construction
	 */
	initialize?: ComposeInitializationFunction<T & U, O & P>;

	/**
	 * Aspect Oriented Advice to be mixed into the factory
	 */
	aspectAdvice?: AspectAdvice;
}

/**
 * Identifies a compose factory or other object that can be
 * transformed into a ComposeMixinDescriptor
 */
export interface ComposeMixinable<U, P> {
	/**
	 * A method that offers up a ComposeMixinDescriptor to allow complex mixin in of factories
	 */
	factoryDescriptor<T, O>(): ComposeMixinDescriptor<T, O, U, P>;
}

// export type descriptorFactory

export interface ComposeFactory<T, O> extends ComposeMixinable<T, O> {
	/**
	 * Mixin additional mixins, initialization logic, and aspect advice into the factory
	 * @param mixin An object literal that describes what to mixin
	 */
	mixin<U, P>(mixin: ComposeMixinable<U, P>):
		ComposeFactory<T & U, O & P>;
	mixin<U, P>(mixin: ComposeMixinDescriptor<T, O, U, P>):
		ComposeFactory<T & U, O & P>;
}

export interface Compose {
	/**
	 * Mixin additional mixins, initialization logic, and aspect advice into a factory
	 * @param base The base factory that is the target of the mixin
	 * @param mixin An object literal that describes what to mixin
	 */
	mixin<T, O, U, P>(
		base: ComposeFactory<T, O>,
		mixin: ComposeMixinable<U, P>
	): ComposeFactory<T & U, O & P>;
	mixin<T, O, U, P>(
		base: ComposeFactory<T, O>,
		mixin: ComposeMixinDescriptor<T, O, U, P>
	): ComposeFactory<T & U, O & P>;
}

function isComposeMixinable(value: any): value is ComposeMixinable<any, any> {
	return Boolean(value && 'factoryDescriptor' in value && typeof value.factoryDescriptor === 'function');
}

function mixin<T, O, U, P>(
	base: ComposeFactory<T, O>,
	toMixin: ComposeMixinable<U, P> | ComposeMixinDescriptor<T, O, U, P>
): ComposeFactory<T & U, O & P> {
	let clone = cloneFactory(base) as ComposeFactory<T & U, O & P>;
	const baseInitFns = initFnMap.get(clone);
	const mixin = isComposeMixinable(toMixin) ? toMixin.factoryDescriptor() : toMixin;
	const mixinType =  mixin.mixin;
	if (mixinType) {
		let mixinFactory = isComposeFactory(mixinType) ? mixinType : create(mixinType);
		if (mixin.initialize) {
			if (baseInitFns.indexOf(mixin.initialize) < 0) {
				baseInitFns.unshift(mixin.initialize);
			}
		}
		concatInitFn(clone, mixinFactory);
		copyProperties(clone.prototype, mixinFactory.prototype);
	}
	else if (mixin.initialize) {
		if (baseInitFns.indexOf(mixin.initialize) < 0) {
			baseInitFns.unshift(mixin.initialize);
		}
	}
	if (mixin.aspectAdvice) {
		clone = aspect(clone, mixin.aspectAdvice);
	}
	return clone;
}

export interface GenericFunction<T> {
	(...args: any[]): T;
}

export interface ComposeFactory<T, O> extends ComposeMixinable<T, O> {
	/**
	 * Extract a method from another Class or Factory and add it to the returned factory
	 * @param base The base Class or Factory
	 * @param method The name of the method to extract
	 */
	from(base: GenericClass<any> | ComposeFactory<any, any>, method: string): this;

	/**
	 * Apply advice *before* the named method (join-point)
	 * @param method The method to apply the advice to
	 * @param advice The advice to be applied
	 */
	before(method: string, advice: BeforeAdvice): this;

	/**
	 * Apply advice *after* the named method (join-point)
	 * @param method The method to apply the advice to
	 * @param advice The advice to be applied
	 */
	after<P>(method: string, advice: AfterAdvice<P>): this;

	/**
	 * Apply advice *around* the named method (join-point)
	 * @param method The method to apply the advice to
	 * @param advice The advice to be applied
	 */
	around<P>(method: string, advice: AroundAdvice<P>): this;

	/**
	 * Provide an object literal which can contain a map of advice to apply
	 * @param advice An object literal which contains the maps of advice to apply
	 */
	aspect(advice: AspectAdvice): this;
}

export interface Compose {
	/**
	 * Extract a method from another Class or Factory and return it
	 * @param base The Class or Factory to extract from
	 * @param method The method name to be extracted
	 */
	from<T extends Function>(base: GenericClass<any> | ComposeFactory<any, any>, method: string): T;

	/**
	 * Apply advice *before* the named method (join-point)
	 * @param base The Class or Factory to extract the method from
	 * @param method The method name to apply the advice to
	 * @param advice The advice to apply
	 */
	before<T>(base: GenericClass<any> | ComposeFactory<any, any>, method: string, advice: BeforeAdvice): GenericFunction<T>;
	before<T>(method: GenericFunction<T>, advice: BeforeAdvice): GenericFunction<T>;

	/**
	 * Apply advice *after* the named method (join-point)
	 * @param base The Class or Factory to extract the method from
	 * @param method The method name to apply the advice to
	 * @param advice The advice to apply
	 */
	after<T>(base: GenericClass<any> | ComposeFactory<any, any>, method: string, advice: AfterAdvice<T>): GenericFunction<T>;
	after<T>(method: GenericFunction<T>, advice: AfterAdvice<T>): GenericFunction<T>;

	/**
	 * Apply advice *around* the named method (join-point)
	 * @param base The Class or Factory to extract the method from
	 * @param method The method name to apply the advice to
	 * @param advice The advice to apply
	 */
	around<T>(base: GenericClass<any> | ComposeFactory<any, any>, method: string, advice: AroundAdvice<T>): GenericFunction<T>;
	around<T>(method: GenericFunction<T>, advice: AroundAdvice<T>): GenericFunction<T>;

	/**
	 * Apply advice to methods that exist in the base factory using the supplied advice map
	 * @param base The Factory that contains the methods the advice will be applied to
	 * @param advice The map of advice to be applied
	 */
	aspect<O, A>(base: ComposeFactory<O, A>, advice: AspectAdvice): ComposeFactory<O, A>;
}

function _from<T extends Function>(base: GenericClass<any> | ComposeFactory<any, any>, method: string): T {
	return base.prototype[method];
}

function doFrom<T extends { [method: string]: any; }, O>(this: ComposeFactory<T, O>, base: GenericClass<any> | ComposeFactory<any, any>, method: string): ComposeFactory<T, O> {
	const clone = cloneFactory(this);
	clone.prototype[method] = base.prototype[method];
	return clone;
}

function before<T>(base: GenericClass<any> | ComposeFactory<any, any>, method: string, advice: BeforeAdvice): GenericFunction<T>;
function before<T>(method: GenericFunction<T>, advice: BeforeAdvice): GenericFunction<T>;
function before(...args: any[]): GenericFunction<any> {
	/* TODO: before, after, around all share very similiar code */
	let base: GenericFunction<any>;
	let method: GenericFunction<any>;
	let methodName: string;
	let advice: BeforeAdvice;
	if (args.length >= 3) {
		[ base, methodName, advice ] = args;
		method = base.prototype[methodName];
	}
	else {
		[ method, advice ] = args;
	}
	return aspectBefore(method, advice);
}

function doBefore<T extends { [method: string]: any; }, O>(this: ComposeFactory<T, O>, method: string, advice: BeforeAdvice): ComposeFactory<T, O> {
	const clone = cloneFactory(this);
	clone.prototype[method] = aspectBefore((<any> clone.prototype)[method], advice);
	return clone;
}

function after<T>(base: GenericClass<any> | ComposeFactory<any, any>, method: string, advice: AfterAdvice<T>): GenericFunction<T>;
function after<T>(method: GenericFunction<T>, advice: AfterAdvice<T>): GenericFunction<T>;
function after(...args: any[]): GenericFunction<any> {
	let base: GenericFunction<any>;
	let method: GenericFunction<any>;
	let methodName: string;
	let advice: AfterAdvice<any>;
	if (args.length >= 3) {
		[ base, methodName, advice ] = args;
		method = base.prototype[methodName];
	}
	else {
		[ method, advice ] = args;
	}
	return aspectAfter(method, advice);
}

function doAfter<T extends { [method: string]: any; }, P, O>(this: ComposeFactory<T, O>, method: string, advice: AfterAdvice<P>): ComposeFactory<T, O> {
	const clone = cloneFactory(this);
	clone.prototype[method] = aspectAfter(clone.prototype[method], advice);
	return clone;
}

function around<T>(base: GenericClass<any> | ComposeFactory<any, any>, method: string, advice: AfterAdvice<T>): GenericFunction<T>;
function around<T>(method: GenericFunction<T>, advice: AroundAdvice<T>): GenericFunction<T>;
function around(...args: any[]): GenericFunction<any> {
	let base: GenericFunction<any>;
	let method: GenericFunction<any>;
	let methodName: string;
	let advice: AfterAdvice<any>;
	if (args.length >= 3) {
		[ base, methodName, advice ] = args;
		method = base.prototype[methodName];
	}
	else {
		[ method, advice ] = args;
	}
	return aspectAround(method, advice);
}

function doAround<T extends { [method: string]: any; }, P, O>(this: ComposeFactory<T, O>, method: string, advice: AroundAdvice<P>): ComposeFactory<T, O> {
	const clone = cloneFactory(this);
	clone.prototype[method] = aspectAround((<any> clone.prototype)[method], advice);
	return clone;
}

function aspect<T extends { [method: string]: any; }, O>(base: ComposeFactory<T, O>, advice: AspectAdvice): ComposeFactory<T, O> {
	const clone = cloneFactory(base);

	function mapAdvice(adviceHash: { [method: string ]: Function }, advisor: Function): void {
		for (let key in adviceHash) {
			if (key in clone.prototype) {
				clone.prototype[key] = advisor((<any> clone.prototype)[key], adviceHash[key]);
			}
			else {
				throw new Error('Trying to advise non-existing method: "' + key + '"');
			}
		}
	}

	if (advice.before) {
		mapAdvice(advice.before, before);
	}
	if (advice.after) {
		mapAdvice(advice.after, after);
	}
	if (advice.around) {
		mapAdvice(advice.around, around);
	}
	return clone;
}

/* Creation API */
export interface ComposeFactory<T, O> extends ComposeMixinable<T, O> {
	/**
	 * Create a new instance
	 * @param options Options that are passed to the initialization functions of the factory
	 */
	(options?: O): T;

	/**
	 * The read only prototype of the factory
	 */
	prototype: T;
}

export interface Compose {
	/**
	 * Create a new factory based on a supplied Class, Factory or Object prototype with an optional
	 * initalization function
	 * @param base The base Class, Factory or Object prototype to use
	 * @param initFunction An optional function that will be passed the instance and any creation options
	 */
	<T, O>(base: GenericClass<T> | T, initFunction?: ComposeInitializationFunction<T, O>): ComposeFactory<T, O>;
	<T, O, P>(base: ComposeFactory<T, O>, initFunction?: ComposeInitializationFunction<T, O & P>): ComposeFactory<T, O & P>;

	/**
	 * Create a new factory based on a supplied Class, Factory or Object prototype with an optional
	 * initialization function
	 * @param base The base Class, Facotry or Object prototype to use
	 * @param initFunction An optional function that will be passed the instance and nay creation options
	 */
	create<T, O>(base: GenericClass<T> | T, initFunction?: ComposeInitializationFunction<T, O>): ComposeFactory<T, O>;
	create<T, O, P>(base: ComposeFactory<T, O>, initFunction?: ComposeInitializationFunction<T, O & P>): ComposeFactory<T, O & P>;
}

function create<T, O>(base: GenericClass<T> | T, initFunction?: ComposeInitializationFunction<T, O>): ComposeFactory<T, O>;
function create<T, O, P>(base: ComposeFactory<T, O>, initFunction?: ComposeInitializationFunction<T, O & P>): ComposeFactory<T, O & P>;
function create<O>(base: any, initFunction?: ComposeInitializationFunction<any, O>): any {
	const factory = cloneFactory();
	if (initFunction) {
		initFnMap.get(factory).push(initFunction);
	}

	/* mixin the base into the prototype */
	copyProperties(factory.prototype, typeof base === 'function' ? base.prototype : base);

	/* return the new constructor */
	return factory;
}

/* Extend factory with static properties */
export interface ComposeFactory<T, O> extends ComposeMixinable<T, O> {
	/**
	 * Add static properties to a factory
	 * @param staticProperties An object literal that contains methods and properties that should be "static" (e.g. added to
	 *                         the factory, instead of the factory's prototype)
	 */
	static<S>(staticProperties: S): this & S;
}

export interface Compose {
	/**
	 * Add static properties to a factory
	 * @param staticProperties An object literal that contains methods and properties that should be "static" (e.g. added to
	 *                         the factory, instead of the factory's prototype)
	 */
	static<F extends ComposeFactory<T, O>, T, O, S>(factory: F, staticProperties: S): F & S;
}

function _static<F extends ComposeFactory<T, O>, T, O, S>(factory: F, staticProperties: S): F & S {
	return <F & S> cloneFactory(factory, staticProperties);
}

/**
 * A factory construction utility
 * @param base An ES6 Class, ComposeFactory or Object literal to use as the base for the new factory
 * @param initFunction An optional initialization function for the factory
 */
const compose = create as Compose;

/* Add static methods to compose */
assign(compose, {
	after,
	around,
	aspect,
	before,
	create,
	extend,
	from: _from,
	mixin,
	overlay,
	static: _static
});

export default compose;<|MERGE_RESOLUTION|>--- conflicted
+++ resolved
@@ -1,9 +1,4 @@
-<<<<<<< HEAD
-import { assign } from 'dojo-core/lang';
-import WeakMap from 'dojo-core/WeakMap';
-=======
 import WeakMap from 'dojo-shim/WeakMap';
->>>>>>> 8c6016ce
 import {
 	before as aspectBefore,
 	after as aspectAfter,
