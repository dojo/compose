import WeakMap from 'dojo-core/WeakMap';
import {
	before as aspectBefore,
	after as aspectAfter,
	around as aspectAround,
	BeforeAdvice,
	AfterAdvice,
	AroundAdvice
} from './aspect';

/**
 * A weakmap that will store initialization functions for compose constructors
 */
const initFnMap = new WeakMap<Function, ComposeInitializationFunction<any, any>[]>();

/**
 * A weakmap that will store static properties for compose factories
 */
const staticPropertyMap = new WeakMap<Function, {}>();

/**
 * A helper funtion to return a function that is rebased to infer that the
 * first argument of the passed function will be the `this` when the function
 * is executed.
 *
 * @param  fn The function to be rebased
 * @return    The rebased function
 */
function rebase(fn: (base: any, ...args: any[]) => any): (...args: any[]) => any {
	return function(...args: any[]) {
		return fn.apply(this, [ this ].concat(args));
	};
}

/**
 * A helper function that copies own properties and their descriptors
 * from one or more sources to a target object. Includes non-enumerable properties
 */
function copyProperties(target: {}, ...sources: {}[]) {
	sources.forEach(source => {
		Object.defineProperties(
			target,
			Object.getOwnPropertyNames(source).reduce(
				(descriptors: { [ index: string ]: any }, key: string) => {
					descriptors[ key ] = Object.getOwnPropertyDescriptor(source, key);
					return descriptors;
				},
				{}
			)
		);
	});
	return target;
}

/* The rebased functions we need to decorate compose constructors with */

/**
 * Perform an extension of a class
 */
const doExtend = rebase(extend);

/**
 * Perform a mixin of a class
 */
const doMixin = rebase(mixin);

/**
 * Perform an overlay of a class
 */
const doOverlay = rebase(overlay);

/**
 * Apply aspect advice to a class
 */
const doAspect = rebase(aspect);
const doStatic = rebase(_static);
function factoryDescriptor<T, O, U, P>(mixin: ComposeFactory<U, P>): ComposeMixinDescriptor<T, O, U, P> {
	return {
		mixin: mixin
	};
};
const doFactoryDescriptor = rebase(factoryDescriptor);
/**
 * Add static method/properties to a class
 */
const doStatic = rebase(_static);

/**
 * Take a mixin and return a factory descriptor for the mixin
 *
 * @param mixin The factory to return the descriptor for
 * @template T The outer type of the descriptor
 * @template O The outer factory options of the descriptor
 * @template U The inner type of the descriptor
 * @template P The inner factory options of the descriptor
 */
function factoryDescriptor<T, O, U, P>(mixin: ComposeFactory<U, P>): ComposeMixinDescriptor<T, O, U, P> {
	return {
		mixin: mixin
	};
};

/**
 * Generate a factory descriptor for a class
 */
const doFactoryDescriptor = rebase(factoryDescriptor);

/**
 * A convenience function to decorate compose class constructors
 * @param base The target constructor
 */
function stamp(base: any): void {
<<<<<<< HEAD
   base.extend = doExtend;
   base.mixin = doMixin;
   base.overlay = doOverlay;
   base.from = doFrom;
   base.before = doBefore;
   base.after = doAfter;
   base.around = doAround;
   base.aspect = doAspect;
   base.factoryDescriptor = doFactoryDescriptor;
   base.static = doStatic;
}

/**
 * Take a compose constructor and clone it
 * @param  {ComposeFactory<T, O>} base The base to clone
 * @return {ComposeFactory<T, O>}      The cloned constructor function
=======
	base.extend = doExtend;
	base.mixin = doMixin;
	base.overlay = doOverlay;
	base.from = doFrom;
	base.before = doBefore;
	base.after = doAfter;
	base.around = doAround;
	base.aspect = doAspect;
	base.factoryDescriptor = doFactoryDescriptor;
	base.static = doStatic;
}

/**
 * Take a compose factory and clone it
 *
 * @param  base             The base to clone
 * @param  staticProperties Any static properties for the factory
 * @return                  The cloned constructor function
>>>>>>> 874d76f1
 */
function cloneFactory<T, O, S>(base: ComposeFactory<T, O>, staticProperties: S): ComposeFactory<T, O> & S;
function cloneFactory<T, O>(base: ComposeFactory<T, O>): ComposeFactory<T, O>;
function cloneFactory<T, O>(): ComposeFactory<T, O>;
function cloneFactory(base?: any, staticProperties?: any): any {
<<<<<<< HEAD
=======

>>>>>>> 874d76f1
	function factory(...args: any[]): any {
		if (this && this.constructor === factory) {
			throw new SyntaxError('Factories cannot be called with "new".');
		}
		const instance = Object.create(factory.prototype);
		args.unshift(instance);
		initFnMap.get(factory).forEach(fn => fn.apply(null, args));
		return instance;
	}

	if (base) {
		copyProperties(factory.prototype, base.prototype);
		// TODO or not TODO
		// if (isComposeFactory(base)) {
		// 	 copyProperties(factory, base);
		// }
		//
		initFnMap.set(factory, [].concat(initFnMap.get(base)));
	}
	else {
		initFnMap.set(factory, []);
	}
	factory.prototype.constructor = factory;
	stamp(factory);
	if (staticProperties) {
<<<<<<< HEAD
=======
		if (isComposeFactory(staticProperties)) {
			staticProperties = staticPropertyMap.get(staticProperties) || {};
		}
		staticPropertyMap.set(factory, staticProperties);
>>>>>>> 874d76f1
		copyProperties(factory, staticProperties);
	}
	Object.freeze(factory);

	return factory;
}

/**
 * Takes any init functions from source and concats them to base
 * @param target The compose factory to copy the init functions onto
 * @param source The ComposeFactory to copy the init functions from
 */
function concatInitFn<T, O, U, P>(target: ComposeFactory<T, O>, source: ComposeFactory<U, P>): void {
	const sourceInitFns = initFnMap.get(source);

	/* making sure only unique functions get added */
	const targetInitFns = initFnMap.get(target).filter((fn) => {
		return sourceInitFns.indexOf(fn) < 0;
	});

	/* now prepend the source init functions to the unique init functions for the target */
	initFnMap.set(target, sourceInitFns.concat(targetInitFns));
}

/**
 * A custom type guard that determines if the value is a ComposeFactory
 * @param   value The target to check
 * @returns       Return true if it is a ComposeFactory, otherwise false
 */
export function isComposeFactory(value: any): value is ComposeFactory<any, any> {
	return Boolean(initFnMap.get(value));
}

/* General Interfaces */

/**
 * Used to adapt any consructor functions or classes to a compose factory
 */
export interface GenericClass<T> {
	new (...args: any[]): T;
	prototype: T;
}

<<<<<<< HEAD
/**
 * A callback function use to initialize a new created instance
 * @param instance The newly constructed instance
 * @param options Any options that were passed to the factory
 * @template T The type of the instance
 * @template O The type of the options being passed
 */
export interface ComposeInitializationFunction<T, O> {
=======
export interface ComposeInitializationFunction<T, O> {
	/**
	 * A callback function use to initialize a new created instance
	 * @param instance The newly constructed instance
	 * @param options Any options that were passed to the factory
	 * @template T The type of the instance
	 * @template O The type of the options being passed
	 */
>>>>>>> 874d76f1
	(instance: T, options?: O): void;
}

/* Extension API */
<<<<<<< HEAD
export interface ComposeFactory<T, O> {
=======
export interface ComposeFactory<T, O> extends ComposeMixinable<T, O> {
>>>>>>> 874d76f1
	/**
	 * Extend the factory prototype with the supplied object literal, class, or factory
	 * @param extension The object literal, class or factory to extend
	 * @template T The original type of the factory
	 * @template U The type of the extension
	 * @template O The type of the factory options
	 * @template P The type of the extension factory options
	 */
	extend<U>(extension: U | GenericClass<U>): ComposeFactory<T & U, O>;
	extend<U, P>(extension: ComposeFactory<U, P>): ComposeFactory<T & U, O & P>;
}

export interface Compose {
	/**
	 * Extend a compose factory prototype with the supplied object literal, class, or
	 * factory.
	 * @param base The base compose factory to extend
	 * @param extension The object literal, class or factory that is the extension
	 * @template T The base type of the factory
	 * @template U The type of the extension
	 * @template O The type of the base factory options
	 * @template P The type of the extension factory options
	 */
	extend<T, O, U>(base: ComposeFactory<T, O>, extension: U | GenericClass<U>): ComposeFactory<T & U, O>;
	extend<T, O, U, P>(base: ComposeFactory<T, O>, extension: ComposeFactory<U, P>): ComposeFactory<T & U, O & P>;
}

function extend<T, O, U, P>(base: ComposeFactory<T, O>, extension: ComposeFactory<U, P>): ComposeFactory<T & U, O & P>;
function extend<O>(base: ComposeFactory<any, O>, extension: any): ComposeFactory<any, O> {
	base = cloneFactory(base);
	copyProperties(base.prototype, typeof extension === 'function' ? extension.prototype : extension);
	return base;
}

/* Overlay API */
export interface OverlayFunction<T> {
	/**
	 * A function that takes a factories prototype, allowing it to change the prototype without
	 * mutating the type structure.
	 *
	 * @param proto The object literal that should be overlayed on the factories prototype.
	 * @template T The type of the factories prototype
	 */
	(proto: T): void;
}

<<<<<<< HEAD
export interface ComposeFactory<T, O> {
	overlay(overlayFunction: OverlayFunction<T>): ComposeFactory<T, O>;
}

export interface Compose {
=======
export interface ComposeFactory<T, O> extends ComposeMixinable<T, O> {
	/**
	 * Provide a function that mutates the factories prototype but does not change the factory's class
	 * structure.
	 *
	 * @param overlayFunction The function which receives the factory's prototype
	 * @template T The type of the factory's prototype
	 */
	overlay(overlayFunction: OverlayFunction<T>): this;
}

export interface Compose {
	/**
	 * A static method that takes a compose factory and applies an overlay function to the factory,
	 * returning a new compose factory with a mutated prototype.
	 *
	 * @param base The base ComposeFactory
	 * @param overlayFunction The function which receives the base factory's prototype
	 * @template T The type of the factory's prototype
	 * @template O The options for the factory's creation
	 */
>>>>>>> 874d76f1
	overlay<T, O>(base: ComposeFactory<T, O>, overlayFunction: OverlayFunction<T>): ComposeFactory<T, O>;
}

function overlay<T, O>(base: ComposeFactory<T, O>, overlayFunction: OverlayFunction<T>): ComposeFactory<T, O> {
	base = cloneFactory(base);
	overlayFunction(base.prototype);
	return base;
}

/* AOP/Inheritance API */

export interface AspectAdvice {
	/**
	 * Any methods where the supplied advice should be applied *before* the base method is invoked
	 */
	before?: { [method: string]: BeforeAdvice };

	/**
	 * Any methods where the supplied advice should be applied *after* the base method is invoked
	 */
	after?: { [method: string]: AfterAdvice<any> };

	/**
	 * Any methods where the supplied advice should be applied *around* the base method
	 */
	around?: { [method: string]: AroundAdvice<any> };
}

/* Mixin API */

/**
 * Either a class, object literal, or a factory
 */
export type ComposeMixinItem<T, O> = GenericClass<T> | T | ComposeFactory<T, O>;

export interface ComposeMixinDescriptor<T, O, U, P> {
	/**
	 * The class, object literal, or factory to be mixed in
	 */
	mixin?: ComposeMixinItem<U, P>;

	/**
	 * An initialize function to be executed upon construction
	 */
	initialize?: ComposeInitializationFunction<T & U, O & P>;

	/**
	 * Aspect Oriented Advice to be mixed into the factory
	 */
	aspectAdvice?: AspectAdvice;
<<<<<<< HEAD
}

/**
 * Identifies a compose factory or other object that can be
 * transformed into a ComposeMixinDescriptor
 */
export interface ComposeMixinable<U, P> {
	factoryDescriptor<T, O>(): ComposeMixinDescriptor<T, O, U, P>;
}

// export type descriptorFactory

export interface ComposeFactory<T, O> extends ComposeMixinable<T, O> {
	/**
	 * Mixin additional mixins, initialization logic, and aspect advice into the factory
	 * @param mixin An object literal that describes what to mixin
	 */
	mixin<U, P>(mixin: ComposeMixinable<U, P>):
		ComposeFactory<T & U, O & P>;
	mixin<U, P>(mixin: ComposeMixinDescriptor<T, O, U, P>):
		ComposeFactory<T & U, O & P>;
}

export interface Compose {
	/**
	 * Mixin additional mixins, initialization logic, and aspect advice into a factory
	 * @param base The base factory that is the target of the mixin
	 * @param mixin An object literal that describes what to mixin
	 */
	mixin<T, O, U, P>(
		base: ComposeFactory<T, O>,
		mixin: ComposeMixinable<U, P>
	): ComposeFactory<T & U, O & P>;
	mixin<T, O, U, P>(
		base: ComposeFactory<T, O>,
		mixin: ComposeMixinDescriptor<T, O, U, P>
	): ComposeFactory<T & U, O & P>;
}

function mixin<T, O, U, P>(
	base: ComposeFactory<T, O>,
	mixin: ComposeMixinable<U, P>
): ComposeFactory<T & U, O & P>;
function mixin<T, O, U, P>(
	base: ComposeFactory<T, O>,
	mixin: ComposeMixinDescriptor<T, O, U, P>
): ComposeFactory<T & U, O & P>;

function mixin(base: any, toMixin: any): any {
	base = cloneFactory(base);
	const baseInitFns = initFnMap.get(base);
	toMixin = toMixin.factoryDescriptor ? toMixin.factoryDescriptor() : toMixin;
	const mixinType =  toMixin.mixin;
	if (mixinType) {
		let mixinFactory = isComposeFactory(mixinType) ? mixinType : create(mixinType);
		if (toMixin.initialize) {
			if (baseInitFns.indexOf(toMixin.initialize) < 0) {
				baseInitFns.unshift(toMixin.initialize);
			}
		}
		concatInitFn(base, mixinFactory);
		copyProperties(base.prototype, mixinFactory.prototype);
	} else if (toMixin.initialize) {
		if (baseInitFns.indexOf(toMixin.initialize) < 0) {
			baseInitFns.unshift(toMixin.initialize);
		}
	}
	if (toMixin.aspectAdvice) {
		base = aspect(base, toMixin.aspectAdvice);
	}
	return base;
}

export interface GenericFunction<T> {
	(...args: any[]): T;
}

export interface ComposeFactory<T, O> {
	from(base: GenericClass<any>, method: string): ComposeFactory<T, O>;
	from(base: ComposeFactory<any, any>, method: string): ComposeFactory<T, O>;

	before(method: string, advice: BeforeAdvice): ComposeFactory<T, O>;
	after<P>(method: string, advice: AfterAdvice<P>): ComposeFactory<T, O>;
	around<P>(method: string, advice: AroundAdvice<P>): ComposeFactory<T, O>;

	aspect(advice: AspectAdvice): ComposeFactory<T, O>;
=======
}

/**
 * Identifies a compose factory or other object that can be
 * transformed into a ComposeMixinDescriptor
 */
export interface ComposeMixinable<U, P> {
	/**
	 * A method that offers up a ComposeMixinDescriptor to allow complex mixin in of factories
	 */
	factoryDescriptor<T, O>(): ComposeMixinDescriptor<T, O, U, P>;
}

// export type descriptorFactory

export interface ComposeFactory<T, O> extends ComposeMixinable<T, O> {
	/**
	 * Mixin additional mixins, initialization logic, and aspect advice into the factory
	 * @param mixin An object literal that describes what to mixin
	 */
	mixin<U, P>(mixin: ComposeMixinable<U, P>):
		ComposeFactory<T & U, O & P>;
	mixin<U, P>(mixin: ComposeMixinDescriptor<T, O, U, P>):
		ComposeFactory<T & U, O & P>;
>>>>>>> 874d76f1
}

export interface Compose {
	/**
	 * Mixin additional mixins, initialization logic, and aspect advice into a factory
	 * @param base The base factory that is the target of the mixin
	 * @param mixin An object literal that describes what to mixin
	 */
	mixin<T, O, U, P>(
		base: ComposeFactory<T, O>,
		mixin: ComposeMixinable<U, P>
	): ComposeFactory<T & U, O & P>;
	mixin<T, O, U, P>(
		base: ComposeFactory<T, O>,
		mixin: ComposeMixinDescriptor<T, O, U, P>
	): ComposeFactory<T & U, O & P>;
}

function isComposeMixinable(value: any): value is ComposeMixinable<any, any> {
	return Boolean(value && 'factoryDescriptor' in value && typeof value.factoryDescriptor === 'function');
}

function mixin<T, O, U, P>(
	base: ComposeFactory<T, O>,
	toMixin: ComposeMixinable<U, P> | ComposeMixinDescriptor<T, O, U, P>
): ComposeFactory<T & U, O & P> {
	base = cloneFactory(base);
	const baseInitFns = initFnMap.get(base);
	const mixin = isComposeMixinable(toMixin) ? toMixin.factoryDescriptor() : toMixin;
	const mixinType =  mixin.mixin;
	if (mixinType) {
		let mixinFactory = isComposeFactory(mixinType) ? mixinType : create(mixinType);
		if (mixin.initialize) {
			if (baseInitFns.indexOf(mixin.initialize) < 0) {
				baseInitFns.unshift(mixin.initialize);
			}
		}
		concatInitFn(base, mixinFactory);
		copyProperties(base.prototype, mixinFactory.prototype);
	}
	else if (mixin.initialize) {
		if (baseInitFns.indexOf(mixin.initialize) < 0) {
			baseInitFns.unshift(mixin.initialize);
		}
	}
	if (mixin.aspectAdvice) {
		base = aspect(base, mixin.aspectAdvice);
	}
	return base as ComposeFactory<T & U, O & P>;
}

export interface GenericFunction<T> {
	(...args: any[]): T;
}

export interface ComposeFactory<T, O> extends ComposeMixinable<T, O> {
	/**
	 * Extract a method from another Class or Factory and add it to the returned factory
	 * @param base The base Class or Factory
	 * @param method The name of the method to extract
	 */
	from(base: GenericClass<any> | ComposeFactory<any, any>, method: string): this;

	/**
	 * Apply advice *before* the named method (join-point)
	 * @param method The method to apply the advice to
	 * @param advice The advice to be applied
	 */
	before(method: string, advice: BeforeAdvice): this;

	/**
	 * Apply advice *after* the named method (join-point)
	 * @param method The method to apply the advice to
	 * @param advice The advice to be applied
	 */
	after<P>(method: string, advice: AfterAdvice<P>): this;

	/**
	 * Apply advice *around* the named method (join-point)
	 * @param method The method to apply the advice to
	 * @param advice The advice to be applied
	 */
	around<P>(method: string, advice: AroundAdvice<P>): this;

	/**
	 * Provide an object literal which can contain a map of advice to apply
	 * @param advice An object literal which contains the maps of advice to apply
	 */
	aspect(advice: AspectAdvice): this;
}

export interface Compose {
	/**
	 * Extract a method from another Class or Factory and return it
	 * @param base The Class or Factory to extract from
	 * @param method The method name to be extracted
	 */
	from<T extends Function>(base: GenericClass<any> | ComposeFactory<any, any>, method: string): T;

	/**
	 * Apply advice *before* the named method (join-point)
	 * @param base The Class or Factory to extract the method from
	 * @param method The method name to apply the advice to
	 * @param advice The advice to apply
	 */
	before<T>(base: GenericClass<any> | ComposeFactory<any, any>, method: string, advice: BeforeAdvice): GenericFunction<T>;
	before<T>(method: GenericFunction<T>, advice: BeforeAdvice): GenericFunction<T>;

	/**
	 * Apply advice *after* the named method (join-point)
	 * @param base The Class or Factory to extract the method from
	 * @param method The method name to apply the advice to
	 * @param advice The advice to apply
	 */
	after<T>(base: GenericClass<any> | ComposeFactory<any, any>, method: string, advice: AfterAdvice<T>): GenericFunction<T>;
	after<T>(method: GenericFunction<T>, advice: AfterAdvice<T>): GenericFunction<T>;

	/**
	 * Apply advice *around* the named method (join-point)
	 * @param base The Class or Factory to extract the method from
	 * @param method The method name to apply the advice to
	 * @param advice The advice to apply
	 */
	around<T>(base: GenericClass<any> | ComposeFactory<any, any>, method: string, advice: AroundAdvice<T>): GenericFunction<T>;
	around<T>(method: GenericFunction<T>, advice: AroundAdvice<T>): GenericFunction<T>;

	/**
	 * Apply advice to methods that exist in the base factory using the supplied advice map
	 * @param base The Factory that contains the methods the advice will be applied to
	 * @param advice The map of advice to be applied
	 */
	aspect<O, A>(base: ComposeFactory<O, A>, advice: AspectAdvice): ComposeFactory<O, A>;
}

function from<T extends Function>(base: GenericClass<any> | ComposeFactory<any, any>, method: string): T {
	return base.prototype[method];
}

<<<<<<< HEAD
function doFrom<T, O>(base: GenericClass<any>, method: string): ComposeFactory<T, O>;
function doFrom<T, O>(base: ComposeFactory<any, any>, method: string): ComposeFactory<T, O>;
function doFrom(base: any, method: string): ComposeFactory<any, any> {
=======
function doFrom<T, O>(base: GenericClass<any> | ComposeFactory<any, any>, method: string): ComposeFactory<T, O> {
>>>>>>> 874d76f1
	const clone = cloneFactory(this);
	(<any> clone.prototype)[method] = base.prototype[method];
	return clone as ComposeFactory<T, O>;
}

function before<T>(base: GenericClass<any> | ComposeFactory<any, any>, method: string, advice: BeforeAdvice): GenericFunction<T>;
function before<T>(method: GenericFunction<T>, advice: BeforeAdvice): GenericFunction<T>;
function before(...args: any[]): GenericFunction<any> {
	let base: GenericFunction<any>;
	let method: string | GenericFunction<any>;
	let advice: BeforeAdvice;
	if (args.length >= 3) {
		[ base, method, advice ] = args;
		method = base.prototype[<string> method];
	}
	else {
		[ method, advice ] = args;
	}
	return aspectBefore(<GenericFunction<any>> method, advice);
}

function doBefore<T, O>(method: string, advice: BeforeAdvice): ComposeFactory<T, O> {
	const clone = cloneFactory(this);
	(<any> clone.prototype)[method] = aspectBefore((<any> clone.prototype)[method], advice);
	return <ComposeFactory<T, O>> clone;
}

function after<T>(base: GenericClass<any> | ComposeFactory<any, any>, method: string, advice: AfterAdvice<T>): GenericFunction<T>;
function after<T>(method: GenericFunction<T>, advice: AfterAdvice<T>): GenericFunction<T>;
function after(...args: any[]): GenericFunction<any> {
	let base: GenericFunction<any>;
	let method: string | GenericFunction<any>;
	let advice: AfterAdvice<any>;
	if (args.length >= 3) {
		[ base, method, advice ] = args;
		method = base.prototype[<string> method];
	}
	else {
		[ method, advice ] = args;
	}
	return aspectAfter(<GenericFunction<any>> method, advice);
}

function doAfter<T, P, O>(method: string, advice: AfterAdvice<P>): ComposeFactory<T, O> {
	const clone = cloneFactory(this);
	(<any> clone.prototype)[method] = aspectAfter((<any> clone.prototype)[method], advice);
	return <ComposeFactory <T, O>> clone;
}

function around<T>(base: GenericClass<any> | ComposeFactory<any, any>, method: string, advice: AfterAdvice<T>): GenericFunction<T>;
function around<T>(method: GenericFunction<T>, advice: AroundAdvice<T>): GenericFunction<T>;
function around(...args: any[]): GenericFunction<any> {
	let base: GenericFunction<any>;
	let method: string | GenericFunction<any>;
	let advice: AfterAdvice<any>;
	if (args.length >= 3) {
		[ base, method, advice ] = args;
		method = base.prototype[<string> method];
	}
	else {
		[ method, advice ] = args;
	}
	return aspectAround(<GenericFunction<any>> method, advice);
}

function doAround<T, P, O>(method: string, advice: AroundAdvice<P>): ComposeFactory<T, O> {
	const clone = cloneFactory(this);
	(<any> clone.prototype)[method] = aspectAround((<any> clone.prototype)[method], advice);
	return <ComposeFactory <T, O>> clone;
}

function aspect<T, O>(base: ComposeFactory<T, O>, advice: AspectAdvice): ComposeFactory<T, O> {
	const clone = cloneFactory(base);

	function mapAdvice(adviceHash: { [method: string ]: Function }, advisor: Function): void {
		for (let key in adviceHash) {
			if (key in clone.prototype) {
				(<any> clone.prototype)[key] = advisor((<any> clone.prototype)[key], adviceHash[key]);
			}
			else {
				throw new Error('Trying to advise non-existing method: "' + key + '"');
			}
		}
	}

	if (advice.before) {
		mapAdvice(advice.before, before);
	}
	if (advice.after) {
		mapAdvice(advice.after, after);
	}
	if (advice.around) {
		mapAdvice(advice.around, around);
	}
	return clone;
}

/* Creation API */
<<<<<<< HEAD
export interface ComposeFactory<T, O> {
=======
export interface ComposeFactory<T, O> extends ComposeMixinable<T, O> {
	/**
	 * Create a new instance
	 * @param options Options that are passed to the initialization functions of the factory
	 */
>>>>>>> 874d76f1
	(options?: O): T;

	/**
	 * The read only prototype of the factory
	 */
	prototype: T;
}

export interface Compose {
<<<<<<< HEAD
	<T, O>(base: GenericClass<T>, initFunction?: ComposeInitializationFunction<T, O>): ComposeFactory<T, O>;
	<T, O, P>(base: ComposeFactory<T, O>, initFunction?: ComposeInitializationFunction<T, P>): ComposeFactory<T, O & P>;
	<T, O>(base: T, initFunction?: ComposeInitializationFunction<T, O>): ComposeFactory<T, O>;
	create<T, O>(base: GenericClass<T>, initFunction?: ComposeInitializationFunction<T, O>): ComposeFactory<T, O>;
	create<T, O, P>(base: ComposeFactory<T, O>, initFunction?: ComposeInitializationFunction<T, P>): ComposeFactory<T, O & P>;
	create<T, O>(base: T, initFunction?: ComposeInitializationFunction<T, O>): ComposeFactory<T, O>;
}

function create<T, O>(base: GenericClass<T>, initFunction?: ComposeInitializationFunction<T, O>): ComposeFactory<T, O>;
function create<T, O, P>(base: ComposeFactory<T, O>, initFunction?: ComposeInitializationFunction<T, P>): ComposeFactory<T, O & P>;
function create<T, O>(base: T, initFunction?: ComposeInitializationFunction<T, O>): ComposeFactory<T, O>;
=======
	/**
	 * Create a new factory based on a supplied Class, Factory or Object prototype with an optional
	 * initalization function
	 * @param base The base Class, Factory or Object prototype to use
	 * @param initFunction An optional function that will be passed the instance and any creation options
	 */
	<T, O>(base: GenericClass<T> | T, initFunction?: ComposeInitializationFunction<T, O>): ComposeFactory<T, O>;
	<T, O, P>(base: ComposeFactory<T, O>, initFunction?: ComposeInitializationFunction<T, O & P>): ComposeFactory<T, O & P>;

	/**
	 * Create a new factory based on a supplied Class, Factory or Object prototype with an optional
	 * initialization function
	 * @param base The base Class, Facotry or Object prototype to use
	 * @param initFunction An optional function that will be passed the instance and nay creation options
	 */
	create<T, O>(base: GenericClass<T> | T, initFunction?: ComposeInitializationFunction<T, O>): ComposeFactory<T, O>;
	create<T, O, P>(base: ComposeFactory<T, O>, initFunction?: ComposeInitializationFunction<T, O & P>): ComposeFactory<T, O & P>;
}

function create<T, O>(base: GenericClass<T> | T, initFunction?: ComposeInitializationFunction<T, O>): ComposeFactory<T, O>;
function create<T, O, P>(base: ComposeFactory<T, O>, initFunction?: ComposeInitializationFunction<T, O & P>): ComposeFactory<T, O & P>;
>>>>>>> 874d76f1
function create<O>(base: any, initFunction?: ComposeInitializationFunction<any, O>): any {
	const factory = cloneFactory();
	if (initFunction) {
		initFnMap.get(factory).push(initFunction);
	}

	/* mixin the base into the prototype */
	copyProperties(factory.prototype, typeof base === 'function' ? base.prototype : base);

	/* return the new constructor */
	return factory;
	}

/* Extend factory with static properties */
export interface ComposeFactory<T, O> extends ComposeMixinable<T, O> {
	/**
	 * Add static properties to a factory
	 * @param staticProperties An object literal that contains methods and properties that should be "static" (e.g. added to
	 *                         the factory, instead of the factory's prototype)
	 */
	static<S>(staticProperties: S): this & S;
}

export interface Compose {
	/**
	 * Add static properties to a factory
	 * @param staticProperties An object literal that contains methods and properties that should be "static" (e.g. added to
	 *                         the factory, instead of the factory's prototype)
	 */
	static<F extends ComposeFactory<T, O>, T, O, S>(factory: F, staticProperties: S): F & S;
}

<<<<<<< HEAD
/* Extend factory with static properties */
export interface ComposeFactory<T, O> {
	static<S>(staticProperties: S): ComposeFactory<T, O> & S;
}

export interface Compose {
    static<F extends ComposeFactory<T, O>, T, O, S>(factory: F, staticProperties: S): F & S;
}

function _static<F extends ComposeFactory<T, O>, T, O, S>(factory: F, staticProperties: S): F & S {
	return <F & S> cloneFactory(factory, staticProperties);
}

/* Generate compose */
(<Compose> create).create = create;
(<Compose> create).static = _static;
(<Compose> create).extend = extend;
(<Compose> create).mixin = mixin;
(<Compose> create).overlay = overlay;
(<Compose> create).from = from;
(<Compose> create).before = before;
(<Compose> create).after = after;
(<Compose> create).around = around;
(<Compose> create).aspect = aspect;
=======
function _static<F extends ComposeFactory<T, O>, T, O, S>(factory: F, staticProperties: S): F & S {
	return <F & S> cloneFactory(factory, staticProperties);
}
>>>>>>> 874d76f1

/**
 * A factory construction utility
 * @param base An ES6 Class, ComposeFactory or Object literal to use as the base for the new factory
 * @param initFunction An optional initialization function for the factory
 */
const compose = create as Compose;

/* Add static methods to compose */
compose.create = create;
compose.static = _static;
compose.extend = extend;
compose.mixin = mixin;
compose.overlay = overlay;
compose.from = from;
compose.before = before;
compose.after = after;
compose.around = around;
compose.aspect = aspect;

export default compose;<|MERGE_RESOLUTION|>--- conflicted
+++ resolved
@@ -73,13 +73,7 @@
  * Apply aspect advice to a class
  */
 const doAspect = rebase(aspect);
-const doStatic = rebase(_static);
-function factoryDescriptor<T, O, U, P>(mixin: ComposeFactory<U, P>): ComposeMixinDescriptor<T, O, U, P> {
-	return {
-		mixin: mixin
-	};
-};
-const doFactoryDescriptor = rebase(factoryDescriptor);
+
 /**
  * Add static method/properties to a class
  */
@@ -110,24 +104,6 @@
  * @param base The target constructor
  */
 function stamp(base: any): void {
-<<<<<<< HEAD
-   base.extend = doExtend;
-   base.mixin = doMixin;
-   base.overlay = doOverlay;
-   base.from = doFrom;
-   base.before = doBefore;
-   base.after = doAfter;
-   base.around = doAround;
-   base.aspect = doAspect;
-   base.factoryDescriptor = doFactoryDescriptor;
-   base.static = doStatic;
-}
-
-/**
- * Take a compose constructor and clone it
- * @param  {ComposeFactory<T, O>} base The base to clone
- * @return {ComposeFactory<T, O>}      The cloned constructor function
-=======
 	base.extend = doExtend;
 	base.mixin = doMixin;
 	base.overlay = doOverlay;
@@ -146,16 +122,12 @@
  * @param  base             The base to clone
  * @param  staticProperties Any static properties for the factory
  * @return                  The cloned constructor function
->>>>>>> 874d76f1
  */
 function cloneFactory<T, O, S>(base: ComposeFactory<T, O>, staticProperties: S): ComposeFactory<T, O> & S;
 function cloneFactory<T, O>(base: ComposeFactory<T, O>): ComposeFactory<T, O>;
 function cloneFactory<T, O>(): ComposeFactory<T, O>;
 function cloneFactory(base?: any, staticProperties?: any): any {
-<<<<<<< HEAD
-=======
-
->>>>>>> 874d76f1
+
 	function factory(...args: any[]): any {
 		if (this && this.constructor === factory) {
 			throw new SyntaxError('Factories cannot be called with "new".');
@@ -168,11 +140,6 @@
 
 	if (base) {
 		copyProperties(factory.prototype, base.prototype);
-		// TODO or not TODO
-		// if (isComposeFactory(base)) {
-		// 	 copyProperties(factory, base);
-		// }
-		//
 		initFnMap.set(factory, [].concat(initFnMap.get(base)));
 	}
 	else {
@@ -181,13 +148,10 @@
 	factory.prototype.constructor = factory;
 	stamp(factory);
 	if (staticProperties) {
-<<<<<<< HEAD
-=======
 		if (isComposeFactory(staticProperties)) {
 			staticProperties = staticPropertyMap.get(staticProperties) || {};
 		}
 		staticPropertyMap.set(factory, staticProperties);
->>>>>>> 874d76f1
 		copyProperties(factory, staticProperties);
 	}
 	Object.freeze(factory);
@@ -231,16 +195,6 @@
 	prototype: T;
 }
 
-<<<<<<< HEAD
-/**
- * A callback function use to initialize a new created instance
- * @param instance The newly constructed instance
- * @param options Any options that were passed to the factory
- * @template T The type of the instance
- * @template O The type of the options being passed
- */
-export interface ComposeInitializationFunction<T, O> {
-=======
 export interface ComposeInitializationFunction<T, O> {
 	/**
 	 * A callback function use to initialize a new created instance
@@ -249,16 +203,11 @@
 	 * @template T The type of the instance
 	 * @template O The type of the options being passed
 	 */
->>>>>>> 874d76f1
 	(instance: T, options?: O): void;
 }
 
 /* Extension API */
-<<<<<<< HEAD
-export interface ComposeFactory<T, O> {
-=======
 export interface ComposeFactory<T, O> extends ComposeMixinable<T, O> {
->>>>>>> 874d76f1
 	/**
 	 * Extend the factory prototype with the supplied object literal, class, or factory
 	 * @param extension The object literal, class or factory to extend
@@ -305,13 +254,6 @@
 	(proto: T): void;
 }
 
-<<<<<<< HEAD
-export interface ComposeFactory<T, O> {
-	overlay(overlayFunction: OverlayFunction<T>): ComposeFactory<T, O>;
-}
-
-export interface Compose {
-=======
 export interface ComposeFactory<T, O> extends ComposeMixinable<T, O> {
 	/**
 	 * Provide a function that mutates the factories prototype but does not change the factory's class
@@ -333,7 +275,6 @@
 	 * @template T The type of the factory's prototype
 	 * @template O The options for the factory's creation
 	 */
->>>>>>> 874d76f1
 	overlay<T, O>(base: ComposeFactory<T, O>, overlayFunction: OverlayFunction<T>): ComposeFactory<T, O>;
 }
 
@@ -384,7 +325,6 @@
 	 * Aspect Oriented Advice to be mixed into the factory
 	 */
 	aspectAdvice?: AspectAdvice;
-<<<<<<< HEAD
 }
 
 /**
@@ -392,6 +332,9 @@
  * transformed into a ComposeMixinDescriptor
  */
 export interface ComposeMixinable<U, P> {
+	/**
+	 * A method that offers up a ComposeMixinDescriptor to allow complex mixin in of factories
+	 */
 	factoryDescriptor<T, O>(): ComposeMixinDescriptor<T, O, U, P>;
 }
 
@@ -406,97 +349,6 @@
 		ComposeFactory<T & U, O & P>;
 	mixin<U, P>(mixin: ComposeMixinDescriptor<T, O, U, P>):
 		ComposeFactory<T & U, O & P>;
-}
-
-export interface Compose {
-	/**
-	 * Mixin additional mixins, initialization logic, and aspect advice into a factory
-	 * @param base The base factory that is the target of the mixin
-	 * @param mixin An object literal that describes what to mixin
-	 */
-	mixin<T, O, U, P>(
-		base: ComposeFactory<T, O>,
-		mixin: ComposeMixinable<U, P>
-	): ComposeFactory<T & U, O & P>;
-	mixin<T, O, U, P>(
-		base: ComposeFactory<T, O>,
-		mixin: ComposeMixinDescriptor<T, O, U, P>
-	): ComposeFactory<T & U, O & P>;
-}
-
-function mixin<T, O, U, P>(
-	base: ComposeFactory<T, O>,
-	mixin: ComposeMixinable<U, P>
-): ComposeFactory<T & U, O & P>;
-function mixin<T, O, U, P>(
-	base: ComposeFactory<T, O>,
-	mixin: ComposeMixinDescriptor<T, O, U, P>
-): ComposeFactory<T & U, O & P>;
-
-function mixin(base: any, toMixin: any): any {
-	base = cloneFactory(base);
-	const baseInitFns = initFnMap.get(base);
-	toMixin = toMixin.factoryDescriptor ? toMixin.factoryDescriptor() : toMixin;
-	const mixinType =  toMixin.mixin;
-	if (mixinType) {
-		let mixinFactory = isComposeFactory(mixinType) ? mixinType : create(mixinType);
-		if (toMixin.initialize) {
-			if (baseInitFns.indexOf(toMixin.initialize) < 0) {
-				baseInitFns.unshift(toMixin.initialize);
-			}
-		}
-		concatInitFn(base, mixinFactory);
-		copyProperties(base.prototype, mixinFactory.prototype);
-	} else if (toMixin.initialize) {
-		if (baseInitFns.indexOf(toMixin.initialize) < 0) {
-			baseInitFns.unshift(toMixin.initialize);
-		}
-	}
-	if (toMixin.aspectAdvice) {
-		base = aspect(base, toMixin.aspectAdvice);
-	}
-	return base;
-}
-
-export interface GenericFunction<T> {
-	(...args: any[]): T;
-}
-
-export interface ComposeFactory<T, O> {
-	from(base: GenericClass<any>, method: string): ComposeFactory<T, O>;
-	from(base: ComposeFactory<any, any>, method: string): ComposeFactory<T, O>;
-
-	before(method: string, advice: BeforeAdvice): ComposeFactory<T, O>;
-	after<P>(method: string, advice: AfterAdvice<P>): ComposeFactory<T, O>;
-	around<P>(method: string, advice: AroundAdvice<P>): ComposeFactory<T, O>;
-
-	aspect(advice: AspectAdvice): ComposeFactory<T, O>;
-=======
-}
-
-/**
- * Identifies a compose factory or other object that can be
- * transformed into a ComposeMixinDescriptor
- */
-export interface ComposeMixinable<U, P> {
-	/**
-	 * A method that offers up a ComposeMixinDescriptor to allow complex mixin in of factories
-	 */
-	factoryDescriptor<T, O>(): ComposeMixinDescriptor<T, O, U, P>;
-}
-
-// export type descriptorFactory
-
-export interface ComposeFactory<T, O> extends ComposeMixinable<T, O> {
-	/**
-	 * Mixin additional mixins, initialization logic, and aspect advice into the factory
-	 * @param mixin An object literal that describes what to mixin
-	 */
-	mixin<U, P>(mixin: ComposeMixinable<U, P>):
-		ComposeFactory<T & U, O & P>;
-	mixin<U, P>(mixin: ComposeMixinDescriptor<T, O, U, P>):
-		ComposeFactory<T & U, O & P>;
->>>>>>> 874d76f1
 }
 
 export interface Compose {
@@ -635,13 +487,7 @@
 	return base.prototype[method];
 }
 
-<<<<<<< HEAD
-function doFrom<T, O>(base: GenericClass<any>, method: string): ComposeFactory<T, O>;
-function doFrom<T, O>(base: ComposeFactory<any, any>, method: string): ComposeFactory<T, O>;
-function doFrom(base: any, method: string): ComposeFactory<any, any> {
-=======
 function doFrom<T, O>(base: GenericClass<any> | ComposeFactory<any, any>, method: string): ComposeFactory<T, O> {
->>>>>>> 874d76f1
 	const clone = cloneFactory(this);
 	(<any> clone.prototype)[method] = base.prototype[method];
 	return clone as ComposeFactory<T, O>;
@@ -740,15 +586,11 @@
 }
 
 /* Creation API */
-<<<<<<< HEAD
-export interface ComposeFactory<T, O> {
-=======
 export interface ComposeFactory<T, O> extends ComposeMixinable<T, O> {
 	/**
 	 * Create a new instance
 	 * @param options Options that are passed to the initialization functions of the factory
 	 */
->>>>>>> 874d76f1
 	(options?: O): T;
 
 	/**
@@ -758,19 +600,6 @@
 }
 
 export interface Compose {
-<<<<<<< HEAD
-	<T, O>(base: GenericClass<T>, initFunction?: ComposeInitializationFunction<T, O>): ComposeFactory<T, O>;
-	<T, O, P>(base: ComposeFactory<T, O>, initFunction?: ComposeInitializationFunction<T, P>): ComposeFactory<T, O & P>;
-	<T, O>(base: T, initFunction?: ComposeInitializationFunction<T, O>): ComposeFactory<T, O>;
-	create<T, O>(base: GenericClass<T>, initFunction?: ComposeInitializationFunction<T, O>): ComposeFactory<T, O>;
-	create<T, O, P>(base: ComposeFactory<T, O>, initFunction?: ComposeInitializationFunction<T, P>): ComposeFactory<T, O & P>;
-	create<T, O>(base: T, initFunction?: ComposeInitializationFunction<T, O>): ComposeFactory<T, O>;
-}
-
-function create<T, O>(base: GenericClass<T>, initFunction?: ComposeInitializationFunction<T, O>): ComposeFactory<T, O>;
-function create<T, O, P>(base: ComposeFactory<T, O>, initFunction?: ComposeInitializationFunction<T, P>): ComposeFactory<T, O & P>;
-function create<T, O>(base: T, initFunction?: ComposeInitializationFunction<T, O>): ComposeFactory<T, O>;
-=======
 	/**
 	 * Create a new factory based on a supplied Class, Factory or Object prototype with an optional
 	 * initalization function
@@ -792,7 +621,6 @@
 
 function create<T, O>(base: GenericClass<T> | T, initFunction?: ComposeInitializationFunction<T, O>): ComposeFactory<T, O>;
 function create<T, O, P>(base: ComposeFactory<T, O>, initFunction?: ComposeInitializationFunction<T, O & P>): ComposeFactory<T, O & P>;
->>>>>>> 874d76f1
 function create<O>(base: any, initFunction?: ComposeInitializationFunction<any, O>): any {
 	const factory = cloneFactory();
 	if (initFunction) {
@@ -825,36 +653,9 @@
 	static<F extends ComposeFactory<T, O>, T, O, S>(factory: F, staticProperties: S): F & S;
 }
 
-<<<<<<< HEAD
-/* Extend factory with static properties */
-export interface ComposeFactory<T, O> {
-	static<S>(staticProperties: S): ComposeFactory<T, O> & S;
-}
-
-export interface Compose {
-    static<F extends ComposeFactory<T, O>, T, O, S>(factory: F, staticProperties: S): F & S;
-}
-
 function _static<F extends ComposeFactory<T, O>, T, O, S>(factory: F, staticProperties: S): F & S {
 	return <F & S> cloneFactory(factory, staticProperties);
 }
-
-/* Generate compose */
-(<Compose> create).create = create;
-(<Compose> create).static = _static;
-(<Compose> create).extend = extend;
-(<Compose> create).mixin = mixin;
-(<Compose> create).overlay = overlay;
-(<Compose> create).from = from;
-(<Compose> create).before = before;
-(<Compose> create).after = after;
-(<Compose> create).around = around;
-(<Compose> create).aspect = aspect;
-=======
-function _static<F extends ComposeFactory<T, O>, T, O, S>(factory: F, staticProperties: S): F & S {
-	return <F & S> cloneFactory(factory, staticProperties);
-}
->>>>>>> 874d76f1
 
 /**
  * A factory construction utility
