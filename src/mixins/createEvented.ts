--- conflicted
+++ resolved
@@ -134,22 +134,13 @@
 /**
  * Creates a new instance of an `Evented`
  */
-<<<<<<< HEAD
-const createEvented: EventedFactory = compose({
-		emit<E extends EventObject>(this: Evented, event: E): void {
-=======
 const createEvented: EventedFactory = compose<EventedMixin, EventedOptions>({
 		emit<E extends EventObject>(event: E): void {
->>>>>>> 8c6016ce
 			const method = listenersMap.get(this)[event.type];
 			if (method) {
 				method.call(this, event);
 			}
 		},
-<<<<<<< HEAD
-		on(this: Evented, type: string, listener: EventedListener<Event>): Handle {
-			return on(listenersMap.get(this), type, resolveListener(listener));
-=======
 		on(...args: any[]): Handle {
 			const evented: Evented = this;
 			const listenerMap = listenersMap.get(evented);
@@ -173,7 +164,6 @@
 			else { /* unexpected signature */
 				throw new TypeError('Invalid arguments');
 			}
->>>>>>> 8c6016ce
 		}
 	})
 	.mixin({
@@ -183,13 +173,7 @@
 			listenersMap.set(instance, {});
 
 			if (options && options.listeners) {
-<<<<<<< HEAD
-				for (let eventType in options.listeners) {
-					instance.own(instance.on(eventType, options.listeners[eventType]));
-				}
-=======
 				instance.own(instance.on(options.listeners));
->>>>>>> 8c6016ce
 			}
 		}
 	});
