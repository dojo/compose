import { Handle } from 'dojo-core/interfaces';
import { deepAssign } from 'dojo-core/lang';
import Promise from 'dojo-shim/Promise';
import WeakMap from 'dojo-shim/WeakMap';
import { Observable, Subscription } from './interfaces';
import createEvented, { Evented, EventedOptions, EventedListener, TargettedEventObject } from './createEvented';
import compose, { ComposeFactory } from '../compose';

/**
 * Base State interface
 */
export interface State {
	[prop: string]: any;
}

export interface ObservableState<S extends State> {
	/**
	 * A method that allows the return of an `Observable` interface for a particular `id`
	 * @param id The ID to observe
	 */
	observe(id: string): Observable<S>;

	/**
	 * A method that allows the `Stateful` to provide a change to its state, instead of
	 * changing its state directly.
	 * @param partial The partial state to be *patched*
	 * @param options A map of options, which includes the `id` being observed
	 */
	patch(partial: any, options?: { id?: string }): Promise<S>;
}

export interface StatefulOptions<S extends State> extends EventedOptions {
	/**
	 * State that should be set during creation
	 */
	state?: S;

	/**
	 * An ID to be used in conjunction with the `stateFrom` option to observe the state
	 */
	id?: string;

	/**
	 * An object that the Stateful should observe its state from, which supplies an `observe` and
	 * `patch` methods to be able to manage its state
	 */
	stateFrom?: ObservableState<S>;
}

export interface StateChangeEvent<S extends State> extends TargettedEventObject {
	/**
	 * The event type
	 */
	type: string;

	/**
	 * The state of the target
	 */
	state: S;

	/**
	 * A Stateful instance
	 */
	target: Stateful<S>;
}

export interface StatefulMixin<S extends State>{
	/**
	 * A read only view of the state
	 */
	readonly state: S;

	/**
	 * Set the state on the instance.
	 *
	 * Set state can take a partial value, therefore if a key is ommitted from the value, it will not be changed.
	 * To *clear* a value, set a key to `undefined`
	 *
	 * @param value The state (potentially partial) to be set
	 */
	setState(value: S): void;

	/**
	 * Observe (and update) the state from an Observable
	 * @param id The ID to be observed on the Observable
	 * @param observable An object which provides a `observe` and `patch` methods which allow `Stateful` to be able to
	 *                   manage its state.
	 */
	observeState(id: string, observable: ObservableState<S>): Handle;
}

export type Stateful<S extends State> = StatefulMixin<S> & Evented & {
	/**
	 * Add a listener for an event
	 * @param type The event type to listen for
	 * @param listener The listener that will be called when the event occurs
	 */
	on(type: 'statechange', listener: EventedListener<StateChangeEvent<S>>): Handle;
	on(type: string, listener: EventedListener<TargettedEventObject>): Handle;
}

export interface StatefulFactory extends ComposeFactory<Stateful<State>, StatefulOptions<State>> {
	<S extends State>(options?: StatefulOptions<S>): Stateful<S>;
}

/**
 * Internal interface which contains references to an observed state
 */
interface ObservedState {
	id: string;
	observable: ObservableState<State>;
	subscription: Subscription;
	handle: Handle;
}

/**
 * A weak map of stateful instances to their obseved state references
 */
const observedStateMap = new WeakMap<Stateful<State>, ObservedState>();

/**
 * Internal function to unobserve the state of a `Stateful`
 * @param stateful The `Stateful` object to unobserve
 */
function unobserve(stateful: Stateful<State>): void {
	const observedState = observedStateMap.get(stateful);
	if (observedState) {
		observedState.handle.destroy();
		stateful.emit({
			type: 'observe:complete',
			target: stateful
		});
	}
}

/**
 * Internal function that actually applies the state to the Stateful's state and
 * emits the `statechange` event.
 * @param stateful The Stateful instance
 * @param state The State to be set
 */
function setStatefulState(stateful: Stateful<State>, state: State): void {
	state = deepAssign(stateWeakMap.get(stateful), state);
	stateful.emit({
		type: 'statechange',
		state,
		target: stateful
	});
}

/**
 * A weak map that contains the stateful's state
 */
const stateWeakMap = new WeakMap<Stateful<State>, State>();

/**
 * Create an instance of a stateful object
 */
<<<<<<< HEAD
const createStateful: StatefulFactory = compose<any, StatefulOptions<State>>({
		get state(this: Stateful<State>): State {
=======
const createStateful: StatefulFactory = compose<StatefulMixin<State>, StatefulOptions<State>>({
		get state(): any {
>>>>>>> 8c6016ce
			return stateWeakMap.get(this);
		},

		setState(this: Stateful<State>, value: State): void {
			const observedState = observedStateMap.get(this);
			if (observedState) {
				observedState.observable.patch(value, { id: observedState.id });
			}
			else {
				setStatefulState(this, value);
			}
		},

		observeState(this: Stateful<State>, id: string, observable: ObservableState<State>): Handle {
			let observedState = observedStateMap.get(this);
			if (observedState) {
				if (observedState.id === id && observedState.observable === observable) {
					return observedState.handle;
				}
				throw new Error(`Already observing state with ID '${observedState.id}'`);
			}

			const stateful = this;
			observedState = {
				id,
				observable,
				subscription: observable
					.observe(id)
					.subscribe(
						(item) => setStatefulState(stateful, item), /* next handler */
						(err) => {
							/* TODO: Should we emit an error, instead of throwing? */
							throw err;
						}, /* error handler */
						() => unobserve(stateful)), /* completed handler */
				handle: {
					destroy() {
						const observedState = observedStateMap.get(stateful);
						if (observedState) {
							observedState.subscription.unsubscribe();
							observedStateMap.delete(stateful);
						}
					}
				}
			};

			observedStateMap.set(this, observedState);
			return observedState.handle;
		}
	}, (instance, options) => {
		if (options) {
			const { state } = options;
			if (state) {
				instance.setState(state);
			}
		}
	})
	.mixin({
		mixin: createEvented,
		initialize(instance, options) {
			stateWeakMap.set(instance, {});
			instance.own({
				destroy() {
					stateWeakMap.delete(instance);
				}
			});
			if (options) {
				const { id, stateFrom } = options;
				if (typeof id !== 'undefined' && stateFrom) {
					instance.own(instance.observeState(id, stateFrom));
				}
				else if (stateFrom) {
					throw new TypeError('When "stateFrom" option is supplied, factory also requires "id" option.');
				}
			}
		}
	});

export default createStateful;<|MERGE_RESOLUTION|>--- conflicted
+++ resolved
@@ -156,13 +156,8 @@
 /**
  * Create an instance of a stateful object
  */
-<<<<<<< HEAD
-const createStateful: StatefulFactory = compose<any, StatefulOptions<State>>({
-		get state(this: Stateful<State>): State {
-=======
 const createStateful: StatefulFactory = compose<StatefulMixin<State>, StatefulOptions<State>>({
 		get state(): any {
->>>>>>> 8c6016ce
 			return stateWeakMap.get(this);
 		},
 
