--- conflicted
+++ resolved
@@ -4,12 +4,8 @@
 import WeakMap from 'dojo-shim/WeakMap';
 import { Observable, Subscription } from './interfaces';
 import createEvented, { Evented, EventedOptions, EventedListener, TargettedEventObject } from './createEvented';
-<<<<<<< HEAD
 import { ComposeFactory } from '../compose';
-=======
-import compose, { ComposeFactory } from '../compose';
 import createCancelableEvent, { CancelableEvent } from '../util/createCancelableEvent';
->>>>>>> 9252ecef
 
 /**
  * Base State interface
