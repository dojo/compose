{
	"version": "2.0.2",
	"compilerOptions": {
		"baseUrl": "node_modules",
		"declaration": false,
		"module": "umd",
		"moduleResolution": "classic",
		"noImplicitAny": true,
		"noImplicitThis": true,
		"outDir": "_build/",
<<<<<<< HEAD
		"paths": {
			"dojo-has/*": [
				"dojo-has/dist/umd/*"
			],
			"dojo-shim/*": [
				"dojo-shim/dist/umd/*"
			],
			"dojo-core/*": [
				"dojo-core/dist/umd/*"
			]
		},
=======
		"baseUrl": "node_modules",
>>>>>>> bc477f39
		"removeComments": false,
		"sourceMap": true,
		"strictNullChecks": true,
		"target": "es5"
	},
	"include": [
		"./src/**/*.ts",
		"./tests/**/*.ts",
		"./typings/index.d.ts"
	]
}<|MERGE_RESOLUTION|>--- conflicted
+++ resolved
@@ -8,21 +8,6 @@
 		"noImplicitAny": true,
 		"noImplicitThis": true,
 		"outDir": "_build/",
-<<<<<<< HEAD
-		"paths": {
-			"dojo-has/*": [
-				"dojo-has/dist/umd/*"
-			],
-			"dojo-shim/*": [
-				"dojo-shim/dist/umd/*"
-			],
-			"dojo-core/*": [
-				"dojo-core/dist/umd/*"
-			]
-		},
-=======
-		"baseUrl": "node_modules",
->>>>>>> bc477f39
 		"removeComments": false,
 		"sourceMap": true,
 		"strictNullChecks": true,
